--- conflicted
+++ resolved
@@ -60,10 +60,7 @@
     regrid_avoided : bool
         If True indicates that regridding has been avoided during the
         interpolation and the data has 2D coordinates. Default is False.
-<<<<<<< HEAD
-=======
-
->>>>>>> f31edb69
+
     Returns
     -------
     data_masked : xarray.DataArray
@@ -296,10 +293,7 @@
     regrid_avoided : bool
         If True indicates that regridding has been avoided during the
         interpolation and the data has 2D coordinates. Default is False.
-<<<<<<< HEAD
-=======
-
->>>>>>> f31edb69
+
     Returns
     -------
     eddies : dict
@@ -690,10 +684,7 @@
     regrid_avoided : bool
         If True indicates that regridding has been avoided during the
         interpolation and the data has 2D coordinates. Default is False.
-<<<<<<< HEAD
-=======
-
->>>>>>> f31edb69
+
     Returns
     -------
     eddies : dict
